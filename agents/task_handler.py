--- conflicted
+++ resolved
@@ -1,363 +1,372 @@
-import re
-import json
-import logging
-import base64
-import asyncio
-
-from PIL import Image
-import io
-from typing import Optional, List, Dict, Any
-import google.generativeai.protos as protos
-from agents.base_handler import BaseModeHandler
-from tools.git_tools import git_status
-from tools.file_system_tools import get_fs_state_str
-from tools.prompt_templates import get_standard_planning_prompt, get_deep_reasoning_prompt, get_self_correction_prompt
-
-# Forward declaration for type hinting
-if False:
-    from main_agent import TaskExecutionContext, ChiefArchitectAgent
-
-AGENT_LOGGER = logging.getLogger("ChiefArchitectAgent")
-MAX_RETRIES = 2 # Set a limit for self-correction attempts
-
-class TaskModeHandler(BaseModeHandler):
-    """
-    Handles complex, multi-step tasks by orchestrating planning, execution,
-    and a new self-correction loop.
-    """
-
-    async def handle(self, prompt: str, image_data: Optional[str] = None,
-                     task_context: Optional['TaskExecutionContext'] = None,
-                     deep_reasoning: bool = False):
-        if not task_context:
-            raise ValueError("TaskModeHandler requires a TaskExecutionContext to manage state.")
-
-        try:
-            # Initial Planning
-            plan = await self._perform_planning(task_context, deep_reasoning, image_data)
-            if not plan:
-                await self.progress_manager.broadcast("final_result", "The agent could not generate a valid plan.")
-                return
-
-            await task_context.set_plan(plan)
-
-            # Execution with Self-Correction Loop
-            execution_successful, step_outputs = await self._perform_execution_with_correction(task_context)
-
-            # Final Reporting
-            await self._generate_final_response(task_context, execution_successful, step_outputs)
-
-        except Exception as e:
-            AGENT_LOGGER.error(f"A critical error occurred during task execution: {e}", exc_info=True)
-            await self.progress_manager.broadcast("log", f"CRITICAL ERROR: The task loop failed. Reason: {e}")
-            await self.progress_manager.broadcast("final_result",
-                                                  f"The agent failed to complete the task due to a critical error: {e}")
-
-    async def _perform_planning(self, task_context: 'TaskExecutionContext', deep_reasoning: bool,
-                                image_data: Optional[str] = None, is_correction: bool = False, error_message: str = "") -> Optional[List[Dict]]:
-        if is_correction:
-            await self.progress_manager.broadcast("log", "Phase 1.5: Re-planning for Self-Correction...")
-            prompt_template = get_self_correction_prompt
-            planning_prompt = prompt_template(
-                original_prompt=task_context.original_prompt,
-                failed_step_id=next((s['id'] for s in task_context.plan if s.get('status') == 'failed'), 'Unknown'),
-                current_plan=task_context.plan,
-                scratchpad=task_context.scratchpad,
-                project_state=get_fs_state_str(),
-                error_message=error_message
-            )
-        else:
-            await self.progress_manager.broadcast("log",
-                                                  f"Phase 1: Planning (Mode: {'Deep Reasoning' if deep_reasoning else 'Standard'})...")
-            prompt_template = get_deep_reasoning_prompt if deep_reasoning else get_standard_planning_prompt
-            planning_prompt = prompt_template(task_context.original_prompt, get_fs_state_str())
-
-        planning_content = [planning_prompt]
-        if image_data:
-            # ... (image handling code remains the same)
-            pass
-
-        response_stream = await self.agent.planner_model.generate_content_async(planning_content, stream=True)
-        # ... (response streaming and JSON extraction code remains the same)
-        full_response_text = ""
-        async for chunk in response_stream:
-            try:
-                if chunk.parts:
-                    text_part = chunk.parts[0].text
-                    full_response_text += text_part
-                    await self.progress_manager.broadcast("reasoning_chunk", text_part)
-            except (ValueError, IndexError):
-                pass
-
-        json_match = re.search(r'```json\s*([\s\S]*?)\s*```', full_response_text)
-        json_str = json_match.group(1) if json_match else full_response_text
-        try:
-            return json.loads(json_str)
-        except json.JSONDecodeError as e:
-            AGENT_LOGGER.error(f"Failed to extract JSON plan from response: {full_response_text}. Error: {e}")
-            # In case of correction, we might not want to raise an error but return None
-            if is_correction:
-                return None
-            raise ValueError("The planning model did not return a valid JSON plan.")
-
-    async def _perform_execution_with_correction(self, task_context: 'TaskExecutionContext') -> (bool, Dict):
-        """ New main execution loop that incorporates self-correction. """
-        step_outputs: Dict[str, Any] = {}
-        all_steps_succeeded = True
-        current_step_index = 0
-
-        while current_step_index < len(task_context.plan):
-            step = task_context.plan[current_step_index]
-            step_id = step.get('id', str(current_step_index + 1))
-
-            if step.get('status') == 'completed':
-                current_step_index += 1
-                continue
-
-            await task_context.update_step_status(step_id, 'in_progress')
-
-            try:
-                # Execute the current step
-                task_string = step.get('tool_code') or step.get('task')
-                if not task_string:
-                    raise ValueError("Step is missing a 'task' or 'tool_code' field.")
-
-                tool_name, args, return_key = self._parse_task_string(task_string)
-                substituted_args = self._substitute_variables(args, step_outputs)
-
-                await task_context.add_to_scratchpad('TOOL_REQUEST',
-                                                     f"Calling {tool_name} with args {substituted_args}")
-
-                if tool_name not in self.agent.tools:
-                    raise ValueError(f"Tool '{tool_name}' not found in agent's tool list.")
-
-                tool_function = self.agent.tools[tool_name]
-                tool_result = await tool_function(**substituted_args) if asyncio.iscoroutinefunction(
-                    tool_function) else tool_function(**substituted_args)
-
-                await task_context.add_to_summary(tool_name, substituted_args, tool_result)
-
-                if tool_result.get("status") == "success":
-                    if return_key:
-                        result_value = tool_result.get("result")
-                        step_outputs[return_key] = result_value
-                        await task_context.add_to_scratchpad("STATE_UPDATE",
-                                                             f"Stored result in '{return_key}': {result_value}")
-                    await task_context.update_step_status(step_id, "completed", f"Result: {tool_result.get('result')}")
-
-                    # --- DYNAMIC REPLANNING (User Request #1) ---
-                    # After a successful step, we can re-evaluate the rest of the plan
-                    new_plan = await self._reevaluate_plan(task_context, current_step_index, step_outputs)
-                    if new_plan:
-                        await task_context.add_to_scratchpad("REPLAN", "Re-evaluating and updating the plan after successful step.")
-                        task_context.plan = new_plan
-                        await self.progress_manager.broadcast("plan", task_context.plan)
-                        # The loop will continue with the new plan
-
-                    current_step_index += 1 # Move to the next step
-
-                else: # Tool returned a failure status
-                    raise Exception(f"Tool '{tool_name}' failed: {tool_result.get('reason', 'Unknown error')}")
-
-            except Exception as e:
-                AGENT_LOGGER.error(f"Failed to execute step {step_id}: {e}", exc_info=True)
-                await task_context.update_step_status(step_id, "failed", str(e))
-                all_steps_succeeded = False
-
-                # --- SELF-CORRECTION (User Request #2) ---
-                if task_context.retries < MAX_RETRIES:
-                    task_context.retries += 1
-                    await task_context.add_to_scratchpad("SELF_CORRECTION", f"Attempting self-correction, retry #{task_context.retries}.")
-
-                    corrected_plan = await self._perform_planning(task_context, deep_reasoning=True, is_correction=True, error_message=str(e))
-
-                    if corrected_plan:
-                        await task_context.add_to_scratchpad("REPLAN_SUCCESS", "Successfully generated a new plan.")
-                        task_context.plan = corrected_plan
-                        await self.progress_manager.broadcast("plan", task_context.plan)
-                        current_step_index = 0  # Restart execution from the beginning of the new plan
-                        all_steps_succeeded = True # Reset success flag for the new attempt
-                        continue # Restart the while loop
-                    else:
-                        await task_context.add_to_scratchpad("REPLAN_FAILED", "Failed to generate a corrected plan.")
-                        break # Exit loop if correction fails
-                else:
-                    await task_context.add_to_scratchpad("MAX_RETRIES_REACHED", "Maximum self-correction retries reached. Aborting task.")
-                    break # Exit loop if max retries are reached
-
-        return all_steps_succeeded, step_outputs
-
-
-    async def _reevaluate_plan(self, task_context: 'TaskExecutionContext', current_step_index: int, step_outputs: Dict) -> Optional[List[Dict]]:
-        """
-        A lighter-weight check to see if the plan needs to be adjusted after a successful step.
-        For now, this is a placeholder for a more complex implementation.
-        A simple check could be to see if a critical file was deleted or a key variable's value is unexpected.
-        Returning 'None' means the plan should continue as is.
-        """
-        # This is where more complex logic could go. For example, you could call the planner
-        # with a prompt like "Given the last action's result, is the rest of the plan still optimal?"
-        # For now, we will not re-plan after every success to avoid excessive LLM calls,
-        # focusing on the more critical self-correction on failure.
-        return None
-
-    def _parse_task_string(self, task_string: str) -> (str, Dict[str, Any], Optional[str]):
-        """
-        Parses the agent's task string to extract the tool, arguments, and an optional return key.
-        Example: "solve_expression(expression='(v_initial + 10)', return='final_v')"
-        """
-<<<<<<< HEAD
-        match = re.match(r'([\w_]+)\s*\((.*)\)', task_string)
-        if not match:
-            # Fallback for simple tool names without arguments. If the string
-            # is plain English, treat it as a no-op log message so execution
-            # can continue without failure.
-            if re.match(r'^[\w_]+$', task_string):
-                return task_string, {}, None
-            return "log_message", {"message": task_string}, None
-=======
-        match = re.match(r'([\w_]+)\s*\((.*)\)', task_string)
-        if not match:
-            # Fallback for simple tool names without arguments. If the string
-            # is plain English, treat it as a no-op log message so execution
-            # can continue without failure.
-            if re.match(r'^[\w_]+$', task_string):
-                return task_string, {}, None
-            return "log_message", {"message": task_string}, None
->>>>>>> 83d0fe56
-
-        tool_name = match.group(1)
-        args_str = match.group(2).strip()
-        if not args_str:
-            return tool_name, {}, None
-
-        args = {}
-        return_key = None
-
-<<<<<<< HEAD
-        # This regex handles key='value' or key="value" pairs, including the
-        # optional 'return' key. It also supports nested parentheses in the
-        # value string.
-        pattern = re.compile(r"([\w_]+)\s*=\s*(?:'((?:[^']|'')*)'|\"((?:[^\"]|\"\")*)\")")
-        # It's important to process the string from left to right
-        last_pos = 0
-        for match_obj in pattern.finditer(args_str):
-            key = match_obj.group(1)
-            value = match_obj.group(2) if match_obj.group(2) is not None else match_obj.group(3)
-=======
-        # This regex handles key='value' or key="value" pairs, including the
-        # optional 'return' key. It also supports nested parentheses in the
-        # value string.
-        pattern = re.compile(r"([\w_]+)\s*=\s*(?:'((?:[^']|'')*)'|\"((?:[^\"]|\"\")*)\")")
-        # It's important to process the string from left to right
-        last_pos = 0
-        for match_obj in pattern.finditer(args_str):
-            key = match_obj.group(1)
-            value = match_obj.group(2) if match_obj.group(2) is not None else match_obj.group(3)
->>>>>>> 83d0fe56
-            # This check ensures we don't misinterpret parts of a string value as another argument
-            if match_obj.start() < last_pos:
-                continue
-            last_pos = match_obj.end()
-
-<<<<<<< HEAD
-            # Un-escape quotes if they were doubled inside the string
-            value = value.replace("''", "'").replace('""', '"')
-=======
-            # Un-escape quotes if they were doubled inside the string
-            value = value.replace("''", "'").replace('""', '"')
->>>>>>> 83d0fe56
-            if key == 'return':
-                return_key = value
-            else:
-                args[key] = value
-
-        return tool_name, args, return_key
-
-
-    def _substitute_variables(self, args: Dict[str, str], outputs: Dict[str, Any]) -> Dict[str, Any]:
-        """
-        Substitutes variable placeholders in argument values with their stored values from the state dictionary.
-        """
-        substituted_args = {}
-        for key, value in args.items():
-            if isinstance(value, str):
-                # Regex to find words that could be variables
-                potential_vars = re.findall(r'\b([a-zA-Z_][\w]*)\b', value)
-                for var in potential_vars:
-                    if var in outputs:
-                        # Replace the found variable with its value from memory
-                        # Ensure the replacement is done as a whole word
-                        replacement_val = str(outputs[var])
-                        # If the value in memory is a list or dict, JSON stringify it
-                        if isinstance(outputs[var], (list, dict)):
-                           replacement_val = json.dumps(outputs[var])
-
-                        value = re.sub(r'\b' + re.escape(var) + r'\b', replacement_val, value)
-            substituted_args[key] = value
-        return substituted_args
-
-    async def _generate_final_response(self, task_context: 'TaskExecutionContext', execution_successful: bool,
-                                       step_outputs: Dict[str, Any]):
-        await self.progress_manager.broadcast("log", "Generating final response...")
-
-        final_status_summary = "All steps were completed successfully."
-        if not execution_successful:
-            failed_steps = [s.get('id', 'N/A') for s in task_context.plan if s.get('status') == 'failed']
-            step_id = failed_steps[0] if failed_steps else 'the last'
-            final_status_summary = f"The process stopped because step {step_id} failed, even after {task_context.retries} correction attempt(s)."
-
-
-        # --- NEW LATEX AGGREGATION LOGIC ---
-        latex_steps = []
-        if execution_successful:
-            for i, step in enumerate(task_context.plan):
-                # Ensure we don't go out of bounds if execution stopped early
-                if i >= len(task_context.execution_summary):
-                    break
-                summary_entry = task_context.execution_summary[i]
-                tool_result = summary_entry.get("result", {})
-                if tool_result.get("status") == "success" and "latex_representation" in tool_result:
-                    reasoning = step.get("reasoning", "Calculate next step")
-                    latex_formula = tool_result.get("latex_representation")
-                    # Format as a LaTeX comment and a formula for display
-                    latex_steps.append(f"% {i + 1}. {reasoning}\n\\rightarrow {latex_formula}")
-
-        if latex_steps:
-            # Join all LaTeX steps with a double backslash for new lines in display mode
-            full_latex_breakdown = "\\\\\n".join(latex_steps)
-
-            # Try to find the name of the last variable that was returned
-            final_answer_key = next((self._parse_task_string(p.get('task'))[2] for p in reversed(task_context.plan) if self._parse_task_string(p.get('task'))[2]), None)
-            final_answer_val = step_outputs.get(final_answer_key, 'See breakdown')
-
-            # Format the final answer to a reasonable number of decimal places if it's a float
-            try:
-                final_answer = f"{float(final_answer_val):.2f}"
-            except (ValueError, TypeError):
-                final_answer = str(final_answer_val)
-
-            await self.progress_manager.broadcast("chat_chunk",
-                                                  "I've solved the problem step-by-step. Here is the mathematical breakdown:")
-            await self.progress_manager.broadcast("latex_canvas", full_latex_breakdown)
-            await self.progress_manager.broadcast("chat_chunk",
-                                                  f"\nBased on the steps above, the final result for **{final_answer_key}** is: **{final_answer}**")
-        # --- END NEW LOGIC ---
-        else:
-            # Fallback to original summary logic if no LaTeX was generated
-            execution_summary = task_context.get_formatted_summary()
-            summary_prompt = (
-                f"You just attempted to solve this problem: '{task_context.original_prompt}'.\n\n"
-                f"Here is a summary of the actions you took:\n{execution_summary}\n\n"
-                f"{final_status_summary}\n\n"
-                "Provide a friendly, conversational response summarizing the outcome for the user. If the task was successful, clearly state the final calculated answer(s)."
-            )
-
-            response_stream = await self.agent.chat_model.generate_content_async(summary_prompt, stream=True)
-            async for chunk in response_stream:
-                try:
-                    if chunk.parts: await self.progress_manager.broadcast("chat_chunk", chunk.parts[0].text)
-                except (ValueError, IndexError):
-                    pass
-
-        await self.progress_manager.broadcast("final_result", f"Task finished. {final_status_summary}")
+import asyncio
+import base64
+import io
+import json
+import logging
+import re
+from typing import Any, Dict, List, Optional, TYPE_CHECKING
+
+from PIL import Image  # noqa: F401  # Imported for potential future image handling
+import google.generativeai.protos as protos  # noqa: F401
+
+from agents.base_handler import BaseModeHandler
+from tools.file_system_tools import get_fs_state_str
+from tools.git_tools import git_status  # noqa: F401  # Used elsewhere via dynamic calls
+from tools.prompt_templates import (
+    get_deep_reasoning_prompt,
+    get_self_correction_prompt,
+    get_standard_planning_prompt,
+)
+
+if TYPE_CHECKING:
+    from main_agent import ChiefArchitectAgent, TaskExecutionContext
+
+
+AGENT_LOGGER = logging.getLogger("ChiefArchitectAgent")
+MAX_RETRIES = 2  # Maximum self-correction attempts
+
+
+class TaskModeHandler(BaseModeHandler):
+    """Handle complex, multi-step tasks with planning, execution, and self-correction."""
+
+    # --------------------------------------------------
+    # Public entry-point
+    # --------------------------------------------------
+    async def handle(
+        self,
+        prompt: str,
+        image_data: Optional[str] = None,
+        task_context: Optional["TaskExecutionContext"] = None,
+        deep_reasoning: bool = False,
+    ) -> None:
+        if not task_context:
+            raise ValueError("TaskModeHandler requires a TaskExecutionContext to manage state.")
+
+        try:
+            # Phase 1 – Planning
+            plan = await self._perform_planning(task_context, deep_reasoning, image_data)
+            if not plan:
+                await self.progress_manager.broadcast(
+                    "final_result", "The agent could not generate a valid plan."
+                )
+                return
+
+            await task_context.set_plan(plan)
+
+            # Phase 2 – Execution (+ self-correction loop)
+            execution_successful, step_outputs = await self._perform_execution_with_correction(
+                task_context
+            )
+
+            # Phase 3 – Report back to user
+            await self._generate_final_response(task_context, execution_successful, step_outputs)
+
+        except Exception as exc:  # pragma: no cover – defensive logging
+            AGENT_LOGGER.error("Critical error during task execution", exc_info=True)
+            await self.progress_manager.broadcast(
+                "log", f"CRITICAL ERROR: The task loop failed. Reason: {exc}"
+            )
+            await self.progress_manager.broadcast(
+                "final_result",
+                f"The agent failed to complete the task due to a critical error: {exc}",
+            )
+
+    # --------------------------------------------------
+    # Phase 1 – Planning helpers
+    # --------------------------------------------------
+    async def _perform_planning(
+        self,
+        task_context: "TaskExecutionContext",
+        deep_reasoning: bool,
+        image_data: Optional[str] = None,
+        *,
+        is_correction: bool = False,
+        error_message: str = "",
+    ) -> Optional[List[Dict[str, Any]]]:
+        """Generate a JSON plan (optionally for self-correction)."""
+
+        if is_correction:
+            await self.progress_manager.broadcast("log", "Phase 1.5: Re-planning for self-correction…")
+            planning_prompt = get_self_correction_prompt(
+                original_prompt=task_context.original_prompt,
+                failed_step_id=next(
+                    (s["id"] for s in task_context.plan if s.get("status") == "failed"),
+                    "Unknown",
+                ),
+                current_plan=task_context.plan,
+                scratchpad=task_context.scratchpad,
+                project_state=get_fs_state_str(),
+                error_message=error_message,
+            )
+        else:
+            mode = "Deep Reasoning" if deep_reasoning else "Standard"
+            await self.progress_manager.broadcast("log", f"Phase 1: Planning (Mode: {mode})…")
+            prompt_template = (
+                get_deep_reasoning_prompt if deep_reasoning else get_standard_planning_prompt
+            )
+            planning_prompt = prompt_template(task_context.original_prompt, get_fs_state_str())
+
+        planning_content = [planning_prompt]
+        if image_data:
+            # Placeholder for future image-context support
+            pass
+
+        response_stream = await self.agent.planner_model.generate_content_async(
+            planning_content, stream=True
+        )
+
+        full_response_text = ""
+        async for chunk in response_stream:
+            if chunk.parts:
+                text_part = chunk.parts[0].text
+                full_response_text += text_part
+                await self.progress_manager.broadcast("reasoning_chunk", text_part)
+
+        json_match = re.search(r"```json\s*([\s\S]*?)\s*```", full_response_text)
+        json_str = json_match.group(1) if json_match else full_response_text
+
+        try:
+            return json.loads(json_str)
+        except json.JSONDecodeError as exc:
+            AGENT_LOGGER.error("Failed to extract JSON plan from response", exc_info=True)
+            return None if is_correction else None  # Caller decides what to do
+
+    # --------------------------------------------------
+    # Phase 2 – Execution & self-correction
+    # --------------------------------------------------
+    async def _perform_execution_with_correction(
+        self, task_context: "TaskExecutionContext"
+    ) -> tuple[bool, Dict[str, Any]]:
+        """Execute the plan with optional self-correction iterations."""
+        step_outputs: Dict[str, Any] = {}
+        all_steps_succeeded = True
+        current_step_index = 0
+
+        while current_step_index < len(task_context.plan):
+            step = task_context.plan[current_step_index]
+            step_id = step.get("id", str(current_step_index + 1))
+
+            if step.get("status") == "completed":
+                current_step_index += 1
+                continue
+
+            await task_context.update_step_status(step_id, "in_progress")
+
+            try:
+                task_string = step.get("tool_code") or step.get("task")
+                if not task_string:
+                    raise ValueError("Step is missing a 'task' or 'tool_code' field.")
+
+                tool_name, args, return_key = self._parse_task_string(task_string)
+                substituted_args = self._substitute_variables(args, step_outputs)
+
+                await task_context.add_to_scratchpad(
+                    "TOOL_REQUEST", f"Calling {tool_name} with args {substituted_args}"
+                )
+
+                if tool_name not in self.agent.tools:
+                    raise ValueError(f"Tool '{tool_name}' not found in agent's tool list.")
+
+                tool_function = self.agent.tools[tool_name]
+                tool_result = (
+                    await tool_function(**substituted_args)
+                    if asyncio.iscoroutinefunction(tool_function)
+                    else tool_function(**substituted_args)
+                )
+
+                await task_context.add_to_summary(tool_name, substituted_args, tool_result)
+
+                if tool_result.get("status") == "success":
+                    if return_key:
+                        result_value = tool_result.get("result")
+                        step_outputs[return_key] = result_value
+                        await task_context.add_to_scratchpad(
+                            "STATE_UPDATE", f"Stored result in '{return_key}': {result_value}"
+                        )
+                    await task_context.update_step_status(
+                        step_id, "completed", f"Result: {tool_result.get('result')}"
+                    )
+
+                    # Optional dynamic re-planning (placeholder)
+                    current_step_index += 1
+                else:
+                    raise RuntimeError(
+                        f"Tool '{tool_name}' failed: {tool_result.get('reason', 'Unknown error')}"
+                    )
+
+            except Exception as exc:  # pragma: no cover – runtime failures
+                AGENT_LOGGER.error("Failed to execute step", exc_info=True)
+                await task_context.update_step_status(step_id, "failed", str(exc))
+                all_steps_succeeded = False
+
+                if task_context.retries < MAX_RETRIES:
+                    task_context.retries += 1
+                    await task_context.add_to_scratchpad(
+                        "SELF_CORRECTION", f"Attempting self-correction, retry #{task_context.retries}."
+                    )
+
+                    corrected_plan = await self._perform_planning(
+                        task_context,
+                        deep_reasoning=True,
+                        is_correction=True,
+                        error_message=str(exc),
+                    )
+
+                    if corrected_plan:
+                        await task_context.add_to_scratchpad(
+                            "REPLAN_SUCCESS", "Successfully generated a new plan."
+                        )
+                        task_context.plan = corrected_plan
+                        await self.progress_manager.broadcast("plan", task_context.plan)
+                        current_step_index = 0
+                        all_steps_succeeded = True
+                        continue  # Restart loop with new plan
+
+                    await task_context.add_to_scratchpad(
+                        "REPLAN_FAILED", "Failed to generate a corrected plan."
+                    )
+                else:
+                    await task_context.add_to_scratchpad(
+                        "MAX_RETRIES_REACHED", "Maximum self-correction retries reached. Aborting task."
+                    )
+                break  # Exit main loop
+
+        return all_steps_succeeded, step_outputs
+
+    # --------------------------------------------------
+    # Utility helpers
+    # --------------------------------------------------
+    def _parse_task_string(
+        self, task_string: str
+    ) -> tuple[str, Dict[str, Any], Optional[str]]:
+        """Return (tool_name, args, return_key) parsed from a task string."""
+
+        match = re.match(r"([\w_]+)\s*\((.*)\)", task_string)
+        if not match:
+            # Simple tool name without arguments OR plain-language string treated as log.
+            if re.match(r"^[\w_]+$", task_string):
+                return task_string, {}, None
+            return "log_message", {"message": task_string}, None
+
+        tool_name = match.group(1)
+        args_str = match.group(2).strip()
+        if not args_str:
+            return tool_name, {}, None
+
+        args: Dict[str, Any] = {}
+        return_key: Optional[str] = None
+
+        pattern = re.compile(
+            r"([\w_]+)\s*=\s*(?:'((?:[^']|'')*)'|\"((?:[^\"]|\"\")*)\")"
+        )
+
+        last_pos = 0
+        for match_obj in pattern.finditer(args_str):
+            if match_obj.start() < last_pos:
+                continue  # Skip if inside a previous value
+            last_pos = match_obj.end()
+
+            key = match_obj.group(1)
+            value = match_obj.group(2) if match_obj.group(2) is not None else match_obj.group(3)
+            value = value.replace("''", "'").replace('""', '"')
+
+            if key == "return":
+                return_key = value
+            else:
+                args[key] = value
+
+        return tool_name, args, return_key
+
+    def _substitute_variables(self, args: Dict[str, str], outputs: Dict[str, Any]) -> Dict[str, Any]:
+        """Replace placeholders in `args` with values from `outputs`."""
+        substituted_args: Dict[str, Any] = {}
+        for key, value in args.items():
+            if isinstance(value, str):
+                potential_vars = re.findall(r"\b([a-zA-Z_][\w]*)\b", value)
+                for var in potential_vars:
+                    if var in outputs:
+                        replacement_val: str
+                        if isinstance(outputs[var], (list, dict)):
+                            replacement_val = json.dumps(outputs[var])
+                        else:
+                            replacement_val = str(outputs[var])
+                        value = re.sub(r"\b" + re.escape(var) + r"\b", replacement_val, value)
+            substituted_args[key] = value
+        return substituted_args
+
+    # --------------------------------------------------
+    # Phase 3 – Final user response
+    # --------------------------------------------------
+    async def _generate_final_response(
+        self,
+        task_context: "TaskExecutionContext",
+        execution_successful: bool,
+        step_outputs: Dict[str, Any],
+    ) -> None:
+        await self.progress_manager.broadcast("log", "Generating final response…")
+
+        if execution_successful:
+            final_status_summary = "All steps were completed successfully."
+        else:
+            failed_steps = [s.get("id", "N/A") for s in task_context.plan if s.get("status") == "failed"]
+            step_id = failed_steps[0] if failed_steps else "the last"
+            final_status_summary = (
+                f"The process stopped because step {step_id} failed, even after {task_context.retries} correction "
+                "attempt(s)."
+            )
+
+        # Optional LaTeX aggregation (kept as in original design)
+        latex_steps: List[str] = []
+        if execution_successful:
+            for i, step in enumerate(task_context.plan):
+                if i >= len(task_context.execution_summary):
+                    break
+                summary_entry = task_context.execution_summary[i]
+                tool_result = summary_entry.get("result", {})
+                if tool_result.get("status") == "success" and "latex_representation" in tool_result:
+                    reasoning = step.get("reasoning", "Calculate next step")
+                    latex_formula = tool_result["latex_representation"]
+                    latex_steps.append(f"% {i + 1}. {reasoning}\n\\rightarrow {latex_formula}")
+
+        if latex_steps:
+            full_latex_breakdown = "\\\\\n".join(latex_steps)
+            final_answer_key = next(
+                (
+                    self._parse_task_string(p.get("task", ""))[2]
+                    for p in reversed(task_context.plan)
+                    if self._parse_task_string(p.get("task", ""))[2]
+                ),
+                None,
+            )
+            final_answer_val = step_outputs.get(final_answer_key, "See breakdown")
+            try:
+                final_answer = f"{float(final_answer_val):.2f}"
+            except (ValueError, TypeError):
+                final_answer = str(final_answer_val)
+
+            await self.progress_manager.broadcast(
+                "chat_chunk", "I've solved the problem step-by-step. Here is the mathematical breakdown:"
+            )
+            await self.progress_manager.broadcast("latex_canvas", full_latex_breakdown)
+            await self.progress_manager.broadcast(
+                "chat_chunk",
+                f"\nBased on the steps above, the final result for **{final_answer_key}** is: **{final_answer}**",
+            )
+        else:
+            execution_summary = task_context.get_formatted_summary()
+            summary_prompt = (
+                f"You just attempted to solve this problem: '{task_context.original_prompt}'.\n\n"
+                f"Here is a summary of the actions you took:\n{execution_summary}\n\n"
+                f"{final_status_summary}\n\n"
+                "Provide a friendly, conversational response summarizing the outcome for the user. "
+                "If the task was successful, clearly state the final calculated answer(s)."
+            )
+
+            response_stream = await self.agent.chat_model.generate_content_async(
+                summary_prompt, stream=True
+            )
+            async for chunk in response_stream:
+                if chunk.parts:
+                    await self.progress_manager.broadcast("chat_chunk", chunk.parts[0].text)
+
+        await self.progress_manager.broadcast("final_result", f"Task finished. {final_status_summary}")